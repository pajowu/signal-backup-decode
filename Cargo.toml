--- conflicted
+++ resolved
@@ -10,7 +10,6 @@
 edition = "2018"
 
 [dependencies]
-<<<<<<< HEAD
 protobuf = "^2.14"
 byteorder = "^1"
 rust-ini = "^0.15"
@@ -25,18 +24,6 @@
 aes-ctr = "^0.4"
 generic-array = "^0.14"
 subtle = "^2.2"
-=======
-openssl = "~0.10"
-hex = "~0.3"
-protobuf = "~2.14"
-byteorder = "~1"
-rust-crypto = "~0.2"
-error-chain = "~0.12"
-sqlite = "~0.25"
-rust-ini = "~0.15"
-clap = "~2.33"
-tempfile = "~3"
->>>>>>> 7f985860
 
 [build-dependencies]
 protoc-rust = {version = "~2.14", optional = true}
