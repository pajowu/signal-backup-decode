--- conflicted
+++ resolved
@@ -31,15 +31,11 @@
 	let progress = display::Progress::new(
 		reader.get_file_size(),
 		reader.get_count_frame().try_into().unwrap(),
-<<<<<<< HEAD
 		// don't print progress bars as they are overwritten by debug messages
 		// this implies that only messages of level debug are allowed as long as bars are
 		// active
 		config.log_level == log::Level::Debug,
-	));
-=======
 	);
->>>>>>> 4f169fde
 	let progress_read = progress.clone();
 	let progress_write = progress.clone();
 
